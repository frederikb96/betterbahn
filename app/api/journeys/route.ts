--- conflicted
+++ resolved
@@ -29,15 +29,9 @@
 		);
 	}
 
-<<<<<<< HEAD
 	// Validiere, dass Abfahrtszeit nicht in der Vergangenheit liegt
-	if (departure) {
-		const departureDate = new Date(departure);
-=======
-	// Validiere dass Abfahrtszeit nicht in der Vergangenheit liegt
 	if (urlParams.departure) {
 		const departureDate = new Date(urlParams.departure);
->>>>>>> 3f76677c
 		const now = new Date();
 
 		if (departureDate < now) {
@@ -48,54 +42,7 @@
 		}
 	}
 
-<<<<<<< HEAD
-	// Suchoptionen konfigurieren
-	const options: SearchJourneysOptions = {
-		results: departure ? 5 : parseInt(results), // Weniger Ergebnisse bei genauer Zeit um Rauschen zu reduzieren
-		stopovers: true,
-		// Bei genauer Abfahrtszeit wollen wir exakte Treffer, nicht verschiedene Alternativen
-		notOnlyFastRoutes: !departure, // Nur schnelle Routen bei genauer Zeit
-		remarks: true, // Verbindungshinweise einschließen
-		transfers: -1, // System entscheidet über optimale Anzahl Umstiege
-		// Reiseklasse-Präferenz setzen - verwende firstClass boolean Parameter
-		firstClass: parseInt(travelClass) === 1, // true für erste Klasse, false für zweite Klasse
-	};
-
-	// Abfahrtszeit hinzufügen, falls angegeben
-	if (departure) {
-		options.departure = new Date(departure);
-	}
-
-	// BahnCard-Rabattkarte hinzufügen, falls angegeben
-	if (bahnCard && bahnCard !== "none") {
-		const discount = parseInt(bahnCard);
-		if ([25, 50, 100].includes(discount)) {
-			options.loyaltyCard = {
-				type: loyaltyCards.BAHNCARD,
-				discount: discount,
-				class: parseInt(travelClass), // 1 für erste Klasse, 2 für zweite Klasse
-			};
-		}
-	}
-
-	// Passagieralter für angemessene Preisgestaltung hinzufügen
-	if (passengerAge && !isNaN(parseInt(passengerAge))) {
-		options.age = parseInt(passengerAge);
-	}
-
-	// Deutschland-Ticket Optionen für genauere Preisgestaltung
-	if (hasDeutschlandTicket) {
-		options.deutschlandTicketDiscount = true;
-		// Diese Option kann helfen, genauere Preise zurückzugeben, wenn Deutschland-Ticket verfügbar ist
-		options.deutschlandTicketConnectionsOnly = false; // Wir wollen alle Verbindungen, aber mit genauen Preisen
-	}
-
-	console.log("API options being passed to db-vendo-client:", options);
-	console.log("Travel class requested:", travelClass);
-	console.log("BahnCard with class:", options.loyaltyCard);
-=======
 	const options = configureSearchOptions(urlParams);
->>>>>>> 3f76677c
 
 	// API-Zähler für Verbindungssuche erhöhen
 	incrementApiCount(
